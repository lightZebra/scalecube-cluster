package io.scalecube.cluster;

import static io.scalecube.cluster.fdetector.FailureDetectorImpl.PING;
import static io.scalecube.cluster.fdetector.FailureDetectorImpl.PING_ACK;
import static io.scalecube.cluster.fdetector.FailureDetectorImpl.PING_REQ;
import static io.scalecube.cluster.gossip.GossipProtocolImpl.GOSSIP_REQ;
import static io.scalecube.cluster.membership.MembershipProtocolImpl.MEMBERSHIP_GOSSIP;
import static io.scalecube.cluster.membership.MembershipProtocolImpl.SYNC;
import static io.scalecube.cluster.membership.MembershipProtocolImpl.SYNC_ACK;
import io.scalecube.cluster.fdetector.FailureDetectorImpl;
import io.scalecube.cluster.gossip.GossipProtocolImpl;
import io.scalecube.cluster.leaderelection.RaftLeaderElection;
import io.scalecube.cluster.leaderelection.State;
import io.scalecube.cluster.leaderelection.api.ElectionEvent;
import io.scalecube.cluster.leaderelection.api.LeaderElection;
import io.scalecube.cluster.membership.IdGenerator;
import io.scalecube.cluster.membership.MembershipEvent;
import io.scalecube.cluster.membership.MembershipProtocolImpl;
import io.scalecube.transport.Address;
import io.scalecube.transport.Message;
import io.scalecube.transport.NetworkEmulator;
import io.scalecube.transport.Transport;
import java.util.ArrayList;
import java.util.Collection;
import java.util.Collections;
import java.util.HashMap;
import java.util.Map;
import java.util.Objects;
import java.util.Optional;
import java.util.Set;
import java.util.concurrent.ConcurrentHashMap;
import java.util.concurrent.ConcurrentMap;
import java.util.concurrent.atomic.AtomicReference;
import java.util.stream.Collectors;
import java.util.stream.Stream;
import org.slf4j.Logger;
import org.slf4j.LoggerFactory;
import reactor.core.Disposable;
import reactor.core.Disposables;
import reactor.core.publisher.DirectProcessor;
import reactor.core.publisher.Flux;
import reactor.core.publisher.FluxSink;
import reactor.core.publisher.Mono;
import reactor.core.publisher.MonoProcessor;
import reactor.core.scheduler.Scheduler;
import reactor.core.scheduler.Schedulers;

/** Cluster implementation. */
final class ClusterImpl implements Cluster {

  private static final Logger LOGGER = LoggerFactory.getLogger(ClusterImpl.class);

  private static final Set<String> SYSTEM_MESSAGES = Collections.unmodifiableSet(
      Stream.of(PING, PING_REQ, PING_ACK, SYNC, SYNC_ACK, GOSSIP_REQ).collect(Collectors.toSet()));

  private static final Set<String> SYSTEM_GOSSIPS = Collections.singleton(MEMBERSHIP_GOSSIP);

  private final ClusterConfig config;

  // State
  private final ConcurrentMap<String, Member> members = new ConcurrentHashMap<>();
  private final ConcurrentMap<Address, String> memberAddressIndex = new ConcurrentHashMap<>();

  // Subject
  private final DirectProcessor<MembershipEvent> membershipEvents = DirectProcessor.create();
  private final FluxSink<MembershipEvent> membershipSink = membershipEvents.sink();

  // Disposables
  private final Disposable.Composite actionsDisposables = Disposables.composite();

  // Cluster components
  private Transport transport;
  private FailureDetectorImpl failureDetector;
  private GossipProtocolImpl gossip;
  private MembershipProtocolImpl membership;
  private Scheduler scheduler;

  private final MonoProcessor<Void> onShutdown = MonoProcessor.create();

  public ClusterImpl(ClusterConfig config) {
    this.config = Objects.requireNonNull(config);
  }

  public Mono<Cluster> join0() {
<<<<<<< HEAD
    return Transport.bind(config.getTransportConfig()).flatMap(boundTransport -> {
      transport = boundTransport;

      // Prepare local cluster member
      final Member localMember = createLocalMember();

      onMemberAdded(localMember); // store local member at this phase

      final AtomicReference<Member> memberRef = new AtomicReference<>(localMember);

      scheduler = Schedulers.newSingle("sc-cluster-" + localMember.address().port(), true);

      failureDetector = new FailureDetectorImpl(memberRef::get, transport,
          membershipEvents.onBackpressureBuffer(), config, scheduler);

      gossip = new GossipProtocolImpl(memberRef::get, transport,
          membershipEvents.onBackpressureBuffer(), config, scheduler);

      membership = new MembershipProtocolImpl(memberRef, transport, failureDetector, gossip, config,
          scheduler);

      actionsDisposables.add(membership.listen()
          .subscribe(event -> onMemberEvent(event, membershipSink), this::onError));

      failureDetector.start();
      gossip.start();

      return membership.start();
    }).then(Mono.just(ClusterImpl.this));
=======
    return Transport.bind(config.getTransportConfig())
        .flatMap(
            boundTransport -> {
              transport = boundTransport;

              // Prepare local cluster member
              final Member localMember = createLocalMember(boundTransport.address().port());

              onMemberAdded(localMember); // store local member at this phase

              final AtomicReference<Member> memberRef = new AtomicReference<>(localMember);

              scheduler = Schedulers.newSingle("sc-cluster-" + localMember.address().port(), true);

              failureDetector =
                  new FailureDetectorImpl(
                      memberRef::get,
                      transport,
                      membershipEvents.onBackpressureBuffer(),
                      config,
                      scheduler);

              gossip =
                  new GossipProtocolImpl(
                      memberRef::get,
                      transport,
                      membershipEvents.onBackpressureBuffer(),
                      config,
                      scheduler);

              membership =
                  new MembershipProtocolImpl(
                      memberRef, transport, failureDetector, gossip, config, scheduler);

              actionsDisposables.add(
                  membership
                      .listen()
                      .subscribe(event -> onMemberEvent(event, membershipSink), this::onError));

              failureDetector.start();
              gossip.start();

              return membership.start();
            })
        .thenReturn(this);
>>>>>>> eb7c994e
  }

  /**
   * Creates and prepares local cluster member. An address of member that's being constructed may be
   * overriden from config variables. See {@link io.scalecube.cluster.ClusterConfig#memberHost},
   * {@link ClusterConfig#memberPort}.
   *
   * @param listenPort transport listen port
   * @return local cluster member with cluster address and cluster member id
   */
<<<<<<< HEAD
  private Member createLocalMember() {
    String id = IdGenerator.generateId();

    InetAddress listenAddress = Address.getLocalIpAddress();
    int listenPort = transport.address().port();

    String memberHost = config.getMemberHost();
    Integer memberPort = config.getMemberPort();

    Address memberAddress = Optional.ofNullable(memberHost)
        .map(host -> Address.create(host, Optional.ofNullable(memberPort).orElse(listenPort)))
        .orElseGet(() -> Address.create(listenAddress.getHostAddress(), listenPort));

    return new Member(id, memberAddress, config.getMetadata());
=======
  private Member createLocalMember(int listenPort) {
    Address memberAddress =
        Optional.ofNullable(config.getMemberHost())
            .map(
                memberHost ->
                    Address.create(
                        memberHost, Optional.ofNullable(config.getMemberPort()).orElse(listenPort)))
            .orElseGet(
                () -> Address.create(Address.getLocalIpAddress().getHostAddress(), listenPort));

    return new Member(IdGenerator.generateId(), memberAddress, config.getMetadata());
>>>>>>> eb7c994e
  }

  /**
   * Handler for membership events. Reacts on events and updates {@link #members}
   * {@link #memberAddressIndex} hashmaps.
   *
   * @param event membership event
   * @param membershipSink membership events sink
   */
  private void onMemberEvent(MembershipEvent event, FluxSink<MembershipEvent> membershipSink) {
    Member member = event.member();
    if (event.isAdded()) {
      onMemberAdded(member);
    }

    if (event.isRemoved()) {
      members.remove(member.id());
      memberAddressIndex.remove(member.address());
    }

    if (event.isUpdated()) {
      members.put(member.id(), member);
    }

    // forward membershipevent to downstream components
    membershipSink.next(event);
  }

  private void onMemberAdded(Member member) {
    memberAddressIndex.put(member.address(), member.id());
    members.put(member.id(), member);
  }

  private void onError(Throwable throwable) {
    LOGGER.error("Received unexpected error: ", throwable);
  }

  @Override
  public Address address() {
    return member().address();
  }

  @Override
  public Mono<Void> send(Member member, Message message) {
    return send(member.address(), message);
  }

  @Override
  public Mono<Void> send(Address address, Message message) {
    return transport.send(address, message);
  }

  @Override
  public Flux<Message> listen() {
    // filter out system messages
    return transport.listen().filter(msg -> !SYSTEM_MESSAGES.contains(msg.qualifier()));
  }

  @Override
  public Mono<String> spreadGossip(Message message) {
    return gossip.spread(message);
  }

  @Override
  public Flux<Message> listenGossips() {
    // filter out system gossips
    return gossip.listen().filter(msg -> !SYSTEM_GOSSIPS.contains(msg.qualifier()));
  }

  @Override
  public Collection<Member> members() {
    return Collections.unmodifiableCollection(members.values());
  }

  @Override
  public Member member() {
    return membership.member();
  }

  @Override
  public Optional<Member> member(String id) {
    return Optional.ofNullable(members.get(id));
  }

  @Override
  public Optional<Member> member(Address address) {
    return Optional.ofNullable(memberAddressIndex.get(address))
        .flatMap(id -> Optional.ofNullable(members.get(id)));
  }

  @Override
  public Collection<Member> otherMembers() {
    ArrayList<Member> otherMembers = new ArrayList<>(members.values());
    otherMembers.remove(membership.member());
    return Collections.unmodifiableCollection(otherMembers);
  }

  @Override
  public Mono<Void> updateMetadata(Map<String, String> metadata) {
    return membership.updateMetadata(metadata);
  }

  @Override
  public Mono<Void> updateMetadataProperty(String key, String value) {
    return Mono.defer(() -> {
      Member curMember = membership.member();
      Map<String, String> metadata = new HashMap<>(curMember.metadata());
      metadata.put(key, value);
      return membership.updateMetadata(metadata);
    });
  }

  @Override
  public Flux<MembershipEvent> listenMembership() {
    return Flux.defer(() -> Flux.fromIterable(otherMembers()).map(MembershipEvent::createAdded)
        .concatWith(membershipEvents).onBackpressureBuffer());
  }

  @Override
  public Mono<Void> shutdown() {
    return Mono.defer(() -> {
      if (!onShutdown.isDisposed()) {
        Member member = membership.member();
        shutdown0().doOnSuccess(avoid -> LOGGER.info("Cluster member {} has shut down", member))
            .doOnError(e -> LOGGER.warn("Cluster member {} has shutdown with error: {}", member, e))
            .doOnTerminate(onShutdown::onComplete).subscribe();
      }
      return onShutdown;
    });
  }

  private Mono<Void> shutdown0() {
    return Mono.defer(() -> {
      Member member = membership.member();
      LOGGER.info("Cluster member {} is shutting down", member);
      return leaveCluster(member).then(dispose()).then(stopTransport());
    });
  }

  private Mono<Void> leaveCluster(Member member) {
    return membership.leave()
        .doOnSuccess(s -> LOGGER
            .info("Cluster member {} notified about his leaving and shutting down", member))
        .doOnError(e -> LOGGER.warn("Cluster member {} failed to spread leave notification "
            + "to other cluster members: {}", member, e))
        .onErrorResume(e -> Mono.empty()).then();
  }

  private Mono<Void> dispose() {
    return Mono.fromRunnable(() -> {
      // Stop accepting requests
      actionsDisposables.dispose();

      // stop algorithms
      membership.stop();
      gossip.stop();
      failureDetector.stop();

      // stop scheduler
      scheduler.dispose();
    });
  }

  private Mono<Void> stopTransport() {
    return Mono.defer(() -> transport.stop());
  }

  @Override
  public NetworkEmulator networkEmulator() {
    return transport.networkEmulator();
  }

  @Override
  public boolean isShutdown() {
    return onShutdown.isDisposed();
  }

  @Override
  public LeaderElection leadership(String name) {
    return new RaftLeaderElection(this, name) {

      DirectProcessor<ElectionEvent> processor = DirectProcessor.create();

      @Override
      public void onBecomeLeader() {
        processor.onNext(new ElectionEvent(State.LEADER));
      }

      @Override
      public void onBecomeFollower() {
        processor.onNext(new ElectionEvent(State.FOLLOWER));
      }

      @Override
      public void onBecomeCandidate() {
        processor.onNext(new ElectionEvent(State.CANDIDATE));
      }

      @Override
      public Flux<ElectionEvent> listen() {
        return processor;
      }

      @Override
      public String id() {
        return this.cluster().member().id();
      }
    };
  }
}<|MERGE_RESOLUTION|>--- conflicted
+++ resolved
@@ -7,12 +7,9 @@
 import static io.scalecube.cluster.membership.MembershipProtocolImpl.MEMBERSHIP_GOSSIP;
 import static io.scalecube.cluster.membership.MembershipProtocolImpl.SYNC;
 import static io.scalecube.cluster.membership.MembershipProtocolImpl.SYNC_ACK;
+
 import io.scalecube.cluster.fdetector.FailureDetectorImpl;
 import io.scalecube.cluster.gossip.GossipProtocolImpl;
-import io.scalecube.cluster.leaderelection.RaftLeaderElection;
-import io.scalecube.cluster.leaderelection.State;
-import io.scalecube.cluster.leaderelection.api.ElectionEvent;
-import io.scalecube.cluster.leaderelection.api.LeaderElection;
 import io.scalecube.cluster.membership.IdGenerator;
 import io.scalecube.cluster.membership.MembershipEvent;
 import io.scalecube.cluster.membership.MembershipProtocolImpl;
@@ -50,8 +47,10 @@
 
   private static final Logger LOGGER = LoggerFactory.getLogger(ClusterImpl.class);
 
-  private static final Set<String> SYSTEM_MESSAGES = Collections.unmodifiableSet(
-      Stream.of(PING, PING_REQ, PING_ACK, SYNC, SYNC_ACK, GOSSIP_REQ).collect(Collectors.toSet()));
+  private static final Set<String> SYSTEM_MESSAGES =
+      Collections.unmodifiableSet(
+          Stream.of(PING, PING_REQ, PING_ACK, SYNC, SYNC_ACK, GOSSIP_REQ)
+              .collect(Collectors.toSet()));
 
   private static final Set<String> SYSTEM_GOSSIPS = Collections.singleton(MEMBERSHIP_GOSSIP);
 
@@ -82,37 +81,6 @@
   }
 
   public Mono<Cluster> join0() {
-<<<<<<< HEAD
-    return Transport.bind(config.getTransportConfig()).flatMap(boundTransport -> {
-      transport = boundTransport;
-
-      // Prepare local cluster member
-      final Member localMember = createLocalMember();
-
-      onMemberAdded(localMember); // store local member at this phase
-
-      final AtomicReference<Member> memberRef = new AtomicReference<>(localMember);
-
-      scheduler = Schedulers.newSingle("sc-cluster-" + localMember.address().port(), true);
-
-      failureDetector = new FailureDetectorImpl(memberRef::get, transport,
-          membershipEvents.onBackpressureBuffer(), config, scheduler);
-
-      gossip = new GossipProtocolImpl(memberRef::get, transport,
-          membershipEvents.onBackpressureBuffer(), config, scheduler);
-
-      membership = new MembershipProtocolImpl(memberRef, transport, failureDetector, gossip, config,
-          scheduler);
-
-      actionsDisposables.add(membership.listen()
-          .subscribe(event -> onMemberEvent(event, membershipSink), this::onError));
-
-      failureDetector.start();
-      gossip.start();
-
-      return membership.start();
-    }).then(Mono.just(ClusterImpl.this));
-=======
     return Transport.bind(config.getTransportConfig())
         .flatMap(
             boundTransport -> {
@@ -158,7 +126,6 @@
               return membership.start();
             })
         .thenReturn(this);
->>>>>>> eb7c994e
   }
 
   /**
@@ -169,22 +136,6 @@
    * @param listenPort transport listen port
    * @return local cluster member with cluster address and cluster member id
    */
-<<<<<<< HEAD
-  private Member createLocalMember() {
-    String id = IdGenerator.generateId();
-
-    InetAddress listenAddress = Address.getLocalIpAddress();
-    int listenPort = transport.address().port();
-
-    String memberHost = config.getMemberHost();
-    Integer memberPort = config.getMemberPort();
-
-    Address memberAddress = Optional.ofNullable(memberHost)
-        .map(host -> Address.create(host, Optional.ofNullable(memberPort).orElse(listenPort)))
-        .orElseGet(() -> Address.create(listenAddress.getHostAddress(), listenPort));
-
-    return new Member(id, memberAddress, config.getMetadata());
-=======
   private Member createLocalMember(int listenPort) {
     Address memberAddress =
         Optional.ofNullable(config.getMemberHost())
@@ -196,12 +147,11 @@
                 () -> Address.create(Address.getLocalIpAddress().getHostAddress(), listenPort));
 
     return new Member(IdGenerator.generateId(), memberAddress, config.getMetadata());
->>>>>>> eb7c994e
   }
 
   /**
-   * Handler for membership events. Reacts on events and updates {@link #members}
-   * {@link #memberAddressIndex} hashmaps.
+   * Handler for membership events. Reacts on events and updates {@link #members} {@link
+   * #memberAddressIndex} hashmaps.
    *
    * @param event membership event
    * @param membershipSink membership events sink
@@ -301,63 +251,83 @@
 
   @Override
   public Mono<Void> updateMetadataProperty(String key, String value) {
-    return Mono.defer(() -> {
-      Member curMember = membership.member();
-      Map<String, String> metadata = new HashMap<>(curMember.metadata());
-      metadata.put(key, value);
-      return membership.updateMetadata(metadata);
-    });
+    return Mono.defer(
+        () -> {
+          Member curMember = membership.member();
+          Map<String, String> metadata = new HashMap<>(curMember.metadata());
+          metadata.put(key, value);
+          return membership.updateMetadata(metadata);
+        });
   }
 
   @Override
   public Flux<MembershipEvent> listenMembership() {
-    return Flux.defer(() -> Flux.fromIterable(otherMembers()).map(MembershipEvent::createAdded)
-        .concatWith(membershipEvents).onBackpressureBuffer());
+    return Flux.defer(
+        () ->
+            Flux.fromIterable(otherMembers())
+                .map(MembershipEvent::createAdded)
+                .concatWith(membershipEvents)
+                .onBackpressureBuffer());
   }
 
   @Override
   public Mono<Void> shutdown() {
-    return Mono.defer(() -> {
-      if (!onShutdown.isDisposed()) {
-        Member member = membership.member();
-        shutdown0().doOnSuccess(avoid -> LOGGER.info("Cluster member {} has shut down", member))
-            .doOnError(e -> LOGGER.warn("Cluster member {} has shutdown with error: {}", member, e))
-            .doOnTerminate(onShutdown::onComplete).subscribe();
-      }
-      return onShutdown;
-    });
+    return Mono.defer(
+        () -> {
+          if (!onShutdown.isDisposed()) {
+            Member member = membership.member();
+            shutdown0()
+                .doOnSuccess(avoid -> LOGGER.info("Cluster member {} has shut down", member))
+                .doOnError(
+                    e -> LOGGER.warn("Cluster member {} has shutdown with error: {}", member, e))
+                .doOnTerminate(onShutdown::onComplete)
+                .subscribe();
+          }
+          return onShutdown;
+        });
   }
 
   private Mono<Void> shutdown0() {
-    return Mono.defer(() -> {
-      Member member = membership.member();
-      LOGGER.info("Cluster member {} is shutting down", member);
-      return leaveCluster(member).then(dispose()).then(stopTransport());
-    });
+    return Mono.defer(
+        () -> {
+          Member member = membership.member();
+          LOGGER.info("Cluster member {} is shutting down", member);
+          return leaveCluster(member).then(dispose()).then(stopTransport());
+        });
   }
 
   private Mono<Void> leaveCluster(Member member) {
-    return membership.leave()
-        .doOnSuccess(s -> LOGGER
-            .info("Cluster member {} notified about his leaving and shutting down", member))
-        .doOnError(e -> LOGGER.warn("Cluster member {} failed to spread leave notification "
-            + "to other cluster members: {}", member, e))
-        .onErrorResume(e -> Mono.empty()).then();
+    return membership
+        .leave()
+        .doOnSuccess(
+            s ->
+                LOGGER.info(
+                    "Cluster member {} notified about his leaving and shutting down", member))
+        .doOnError(
+            e ->
+                LOGGER.warn(
+                    "Cluster member {} failed to spread leave notification "
+                        + "to other cluster members: {}",
+                    member,
+                    e))
+        .onErrorResume(e -> Mono.empty())
+        .then();
   }
 
   private Mono<Void> dispose() {
-    return Mono.fromRunnable(() -> {
-      // Stop accepting requests
-      actionsDisposables.dispose();
-
-      // stop algorithms
-      membership.stop();
-      gossip.stop();
-      failureDetector.stop();
-
-      // stop scheduler
-      scheduler.dispose();
-    });
+    return Mono.fromRunnable(
+        () -> {
+          // Stop accepting requests
+          actionsDisposables.dispose();
+
+          // stop algorithms
+          membership.stop();
+          gossip.stop();
+          failureDetector.stop();
+
+          // stop scheduler
+          scheduler.dispose();
+        });
   }
 
   private Mono<Void> stopTransport() {
@@ -373,37 +343,4 @@
   public boolean isShutdown() {
     return onShutdown.isDisposed();
   }
-
-  @Override
-  public LeaderElection leadership(String name) {
-    return new RaftLeaderElection(this, name) {
-
-      DirectProcessor<ElectionEvent> processor = DirectProcessor.create();
-
-      @Override
-      public void onBecomeLeader() {
-        processor.onNext(new ElectionEvent(State.LEADER));
-      }
-
-      @Override
-      public void onBecomeFollower() {
-        processor.onNext(new ElectionEvent(State.FOLLOWER));
-      }
-
-      @Override
-      public void onBecomeCandidate() {
-        processor.onNext(new ElectionEvent(State.CANDIDATE));
-      }
-
-      @Override
-      public Flux<ElectionEvent> listen() {
-        return processor;
-      }
-
-      @Override
-      public String id() {
-        return this.cluster().member().id();
-      }
-    };
-  }
 }