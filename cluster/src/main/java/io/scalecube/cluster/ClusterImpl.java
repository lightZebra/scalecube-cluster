package io.scalecube.cluster;

import io.scalecube.cluster.election.ElectionFactory;
import io.scalecube.cluster.fdetector.FailureDetectorImpl;
import io.scalecube.cluster.gossip.GossipProtocolImpl;
import io.scalecube.cluster.membership.IdGenerator;
import io.scalecube.cluster.membership.MembershipEvent;
import io.scalecube.cluster.membership.MembershipProtocolImpl;
import io.scalecube.cluster.metadata.MetadataStoreImpl;
import io.scalecube.transport.Address;
import io.scalecube.transport.Message;
import io.scalecube.transport.NetworkEmulator;
import io.scalecube.transport.Transport;
import java.util.Collection;
import java.util.Collections;
import java.util.HashMap;
import java.util.Map;
import java.util.Objects;
import java.util.Optional;
import java.util.Set;
import java.util.stream.Collectors;
import java.util.stream.Stream;
import org.slf4j.Logger;
import org.slf4j.LoggerFactory;
import reactor.core.Disposable;
import reactor.core.Disposables;
import reactor.core.publisher.DirectProcessor;
import reactor.core.publisher.Flux;
import reactor.core.publisher.FluxSink;
import reactor.core.publisher.Mono;
import reactor.core.publisher.MonoProcessor;
import reactor.core.scheduler.Scheduler;
import reactor.core.scheduler.Schedulers;

/** Cluster implementation. */
final class ClusterImpl implements Cluster {

  private static final Logger LOGGER = LoggerFactory.getLogger(ClusterImpl.class);

  private static final Set<String> SYSTEM_MESSAGES =
      Collections.unmodifiableSet(
          Stream.of(
                  FailureDetectorImpl.PING,
                  FailureDetectorImpl.PING_REQ,
                  FailureDetectorImpl.PING_ACK,
                  MembershipProtocolImpl.SYNC,
                  MembershipProtocolImpl.SYNC_ACK,
                  GossipProtocolImpl.GOSSIP_REQ,
                  MetadataStoreImpl.GET_METADATA_REQ,
                  MetadataStoreImpl.GET_METADATA_RESP)
              .collect(Collectors.toSet()));

  private static final Set<String> SYSTEM_GOSSIPS =
      Collections.singleton(MembershipProtocolImpl.MEMBERSHIP_GOSSIP);

  private final ElectionFactory electionFactory = new ElectionFactory(this);

  private final ClusterConfig config;

  // Subject
  private final DirectProcessor<MembershipEvent> membershipEvents = DirectProcessor.create();
  private final FluxSink<MembershipEvent> membershipSink = membershipEvents.sink();

  // Disposables
  private final Disposable.Composite actionsDisposables = Disposables.composite();
  private final MonoProcessor<Void> shutdown = MonoProcessor.create();
  private final MonoProcessor<Void> onShutdown = MonoProcessor.create();

  // Cluster components
  private Transport transport;
  private Member localMember;
  private FailureDetectorImpl failureDetector;
  private GossipProtocolImpl gossip;
  private MembershipProtocolImpl membership;
  private MetadataStoreImpl metadataStore;
  private Scheduler scheduler;

  public ClusterImpl(ClusterConfig config) {
    this.config = Objects.requireNonNull(config);
  }

  public Mono<Cluster> join0() {
    return Transport.bind(config.getTransportConfig())
        .flatMap(
            boundTransport -> {
              transport = boundTransport;
              localMember = createLocalMember(boundTransport.address().port());

              scheduler = Schedulers.newSingle("sc-cluster-" + localMember.address().port(), true);

              // Setup shutdown
              shutdown
                  .then(doShutdown())
                  .doFinally(s -> onShutdown.onComplete())
                  .subscribeOn(scheduler)
                  .subscribe(
                      null, ex -> LOGGER.error("Exception occurred on cluster shutdown: " + ex));

              failureDetector =
                  new FailureDetectorImpl(
                      localMember,
                      transport,
                      membershipEvents.onBackpressureBuffer(),
                      config,
                      scheduler);

              gossip =
                  new GossipProtocolImpl(
                      localMember,
                      transport,
                      membershipEvents.onBackpressureBuffer(),
                      config,
                      scheduler);

              metadataStore =
                  new MetadataStoreImpl(
                      localMember, transport, config.getMetadata(), config, scheduler);

              membership =
                  new MembershipProtocolImpl(
                      localMember,
                      transport,
                      failureDetector,
                      gossip,
                      metadataStore,
                      config,
                      scheduler);

              actionsDisposables.add(
                  membership
                      .listen()
                      /*.publishOn(scheduler)*/
                      // TODO [AV] : make otherMembers work
                      .subscribe(
                          membershipSink::next,
                          th -> LOGGER.error("Received unexpected error: ", th)));

              failureDetector.start();
              gossip.start();
              metadataStore.start();

              return membership.start();
            })
        .thenReturn(this);
  }

  /**
   * Creates and prepares local cluster member. An address of member that's being constructed may be
   * overriden from config variables. See {@link io.scalecube.cluster.ClusterConfig#memberHost},
   * {@link ClusterConfig#memberPort}.
   *
   * @param listenPort transport listen port
   * @return local cluster member with cluster address and cluster member id
   */
  private Member createLocalMember(int listenPort) {
    String localAddress = Address.getLocalIpAddress().getHostAddress();
    Integer port = Optional.ofNullable(config.getMemberPort()).orElse(listenPort);

    // calculate local member cluster address
    Address memberAddress =
        Optional.ofNullable(config.getMemberHost())
            .map(memberHost -> Address.create(memberHost, port))
            .orElseGet(() -> Address.create(localAddress, listenPort));
    return new Member(IdGenerator.generateId(), memberAddress);
  }

  @Override
  public Address address() {
    return member().address();
  }

  @Override
  public Mono<Message> requestResponse(Address address, Message request) {
    return transport.requestResponse(request, address);
  }

  @Override
  public Mono<Void> send(Member member, Message message) {
    return send(member.address(), message);
  }

  @Override
  public Mono<Void> send(Address address, Message message) {
    return transport.send(address, message);
  }

  @Override
  public Mono<Message> requestResponse(Address address, Message request) {
    return transport.requestResponse(request, address);
  }

  @Override
  public Mono<Message> requestResponse(Member member, Message request) {
    return transport.requestResponse(request, member.address());
  }

  @Override
  public Flux<Message> listen() {
    // filter out system messages
    return transport.listen().filter(msg -> !SYSTEM_MESSAGES.contains(msg.qualifier()));
  }

  @Override
  public Mono<String> spreadGossip(Message message) {
    return gossip.spread(message);
  }

  @Override
  public Flux<Message> listenGossips() {
    // filter out system gossips
    return gossip.listen().filter(msg -> !SYSTEM_GOSSIPS.contains(msg.qualifier()));
  }

  @Override
  public Collection<Member> members() {
    return membership.members();
  }

  @Override
  public Collection<Member> otherMembers() {
    return membership.otherMembers();
  }

  @Override
  public Map<String, String> metadata() {
    return metadataStore.metadata();
  }

  @Override
  public Map<String, String> metadata(Member member) {
    return metadataStore.metadata(member);
  }

  @Override
  public Member member() {
    return localMember;
  }

  @Override
  public Optional<Member> member(String id) {
    return membership.member(id);
  }

  @Override
  public Optional<Member> member(Address address) {
    return membership.member(address);
  }

  @Override
  public Mono<Void> updateMetadata(Map<String, String> metadata) {
    return Mono.fromRunnable(() -> metadataStore.updateMetadata(metadata))
        .then(membership.updateIncarnation())
        .subscribeOn(scheduler);
  }

  @Override
  public Mono<Void> updateMetadataProperty(String key, String value) {
    return Mono.fromCallable(() -> updateMetadataProperty0(key, value))
        .flatMap(this::updateMetadata)
        .subscribeOn(scheduler);
  }

  public Mono<Void> removeMetadataProperty(String key) {
    return Mono.fromCallable(() -> removeMetadataProperty0(key))
        .flatMap(this::updateMetadata)
        .subscribeOn(scheduler)
        .then();
  }
  
  private Map<String, String> updateMetadataProperty0(String key, String value) {
    Map<String, String> metadata = new HashMap<>(metadataStore.metadata());
    metadata.put(key, value);
    return metadata;
  }

<<<<<<< HEAD
=======
  public Mono<Void> removeMetadataProperty(String key) {
    return Mono.fromCallable(() -> removeMetadataProperty0(key))
        .flatMap(this::updateMetadata)
        .subscribeOn(scheduler)
        .then();
  }

>>>>>>> 36256a9b
  private Map<String, String> removeMetadataProperty0(String key) {
    Map<String, String> metadata = new HashMap<>(metadataStore.metadata());
    metadata.remove(key);
    return metadata;
  }
<<<<<<< HEAD
  
=======

>>>>>>> 36256a9b
  @Override
  public Flux<MembershipEvent> listenMembership() {
    return Flux.defer(
        () ->
            Flux.fromIterable(otherMembers())
                .map(member -> MembershipEvent.createAdded(member, metadata(member)))
                .concatWith(membershipEvents)
                .onBackpressureBuffer());
  }

  @Override
  public Mono<Void> shutdown() {
    return Mono.defer(
        () -> {
          shutdown.onComplete();
          return onShutdown;
        });
  }

  private Mono<Void> doShutdown() {
    return Mono.defer(
        () -> {
          LOGGER.info("Cluster member {} is shutting down", localMember);
          return Flux.concatDelayError(leaveCluster(localMember), dispose(), transport.stop())
              .then()
              .doOnSuccess(avoid -> LOGGER.info("Cluster member {} has shut down", localMember));
        });
  }

  private Mono<Void> leaveCluster(Member member) {
    return membership
        .leaveCluster()
        .doOnSuccess(
            s ->
                LOGGER.info(
                    "Cluster member {} notified about his leaving and shutting down", member))
        .doOnError(
            e ->
                LOGGER.warn(
                    "Cluster member {} failed to spread leave notification "
                        + "to other cluster members: {}",
                    member,
                    e))
        .then();
  }

  private Mono<Void> dispose() {
    return Mono.fromRunnable(
        () -> {
          // Stop accepting requests
          actionsDisposables.dispose();

          // stop algorithms
          metadataStore.stop();
          membership.stop();
          gossip.stop();
          failureDetector.stop();

          // stop scheduler
          scheduler.dispose();
        });
  }

  @Override
  public NetworkEmulator networkEmulator() {
    return transport.networkEmulator();
  }

  @Override
  public boolean isShutdown() {
    return onShutdown.isDisposed();
  }

  @Override
  public ElectionFactory election() {
    return electionFactory;
  }
}<|MERGE_RESOLUTION|>--- conflicted
+++ resolved
@@ -170,11 +170,6 @@
   }
 
   @Override
-  public Mono<Message> requestResponse(Address address, Message request) {
-    return transport.requestResponse(request, address);
-  }
-
-  @Override
   public Mono<Void> send(Member member, Message message) {
     return send(member.address(), message);
   }
@@ -258,6 +253,12 @@
     return Mono.fromCallable(() -> updateMetadataProperty0(key, value))
         .flatMap(this::updateMetadata)
         .subscribeOn(scheduler);
+  }
+  
+  private Map<String, String> updateMetadataProperty0(String key, String value) {
+    Map<String, String> metadata = new HashMap<>(metadataStore.metadata());
+    metadata.put(key, value);
+    return metadata;
   }
 
   public Mono<Void> removeMetadataProperty(String key) {
@@ -266,33 +267,13 @@
         .subscribeOn(scheduler)
         .then();
   }
-  
-  private Map<String, String> updateMetadataProperty0(String key, String value) {
-    Map<String, String> metadata = new HashMap<>(metadataStore.metadata());
-    metadata.put(key, value);
-    return metadata;
-  }
-
-<<<<<<< HEAD
-=======
-  public Mono<Void> removeMetadataProperty(String key) {
-    return Mono.fromCallable(() -> removeMetadataProperty0(key))
-        .flatMap(this::updateMetadata)
-        .subscribeOn(scheduler)
-        .then();
-  }
-
->>>>>>> 36256a9b
+
   private Map<String, String> removeMetadataProperty0(String key) {
     Map<String, String> metadata = new HashMap<>(metadataStore.metadata());
     metadata.remove(key);
     return metadata;
   }
-<<<<<<< HEAD
-  
-=======
-
->>>>>>> 36256a9b
+
   @Override
   public Flux<MembershipEvent> listenMembership() {
     return Flux.defer(
