--- conflicted
+++ resolved
@@ -149,17 +149,12 @@
         .publishOn(scheduler)
         .subscribe(
             message -> {
-<<<<<<< HEAD
-              LOGGER.trace("Received PingAck[{}] from {}", period, pingMember);
-              publishPingResult(period, pingMember, computeMemberStatus(message, period));
-=======
               LOGGER.trace(
                   "Received PingAck[{}] from {} [at {}]",
                   period,
                   pingMember,
                   localMember.address());
-              publishPingResult(period, pingMember, MemberStatus.ALIVE);
->>>>>>> 6d1e3a54
+              publishPingResult(period, pingMember, computeMemberStatus(message, period));
             },
             ex -> {
               LOGGER.debug(
@@ -208,14 +203,9 @@
                           "Received transit PingAck[{}] from {} to {} [at {}]",
                           period,
                           message.sender(),
-<<<<<<< HEAD
-                          pingMember);
-                      publishPingResult(period, pingMember, computeMemberStatus(message, period));
-=======
                           pingMember,
                           localMember.address());
-                      publishPingResult(period, pingMember, MemberStatus.ALIVE);
->>>>>>> 6d1e3a54
+                      publishPingResult(period, pingMember, computeMemberStatus(message, period));
                     },
                     throwable -> {
                       LOGGER.debug(
